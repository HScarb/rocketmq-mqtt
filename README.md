## Apache RocketMQ MQTT
[![Build Status](https://api.travis-ci.com/apache/rocketmq-mqtt.svg?branch=main)](https://travis-ci.com/github/apache/rocketmq-mqtt)
[![License](https://img.shields.io/badge/license-Apache%202-4EB1BA.svg)](https://www.apache.org/licenses/LICENSE-2.0.html)
[![CodeCov](https://codecov.io/gh/apache/rocketmq-mqtt/branch/main/graph/badge.svg)](https://codecov.io/gh/apache/rocketmq-mqtt)
[![Average time to resolve an issue](http://isitmaintained.com/badge/resolution/apache/rocketmq-mqtt.svg)](http://isitmaintained.com/project/apache/rocketmq-mqtt "Average time to resolve an issue")
[![Percentage of issues still open](http://isitmaintained.com/badge/open/apache/rocketmq-mqtt.svg)](http://isitmaintained.com/project/apache/rocketmq-mqtt "Percentage of issues still open")
[![Twitter Follow](https://img.shields.io/twitter/follow/ApacheRocketMQ?style=social)](https://twitter.com/intent/follow?screen_name=ApacheRocketMQ)

A new MQTT protocol architecture model, based on which RocketMQ can better support messages from terminals such as IoT devices and Mobile APP. Based on the RocketMQ message unified storage engine, it supports both MQTT terminal and server message sending and receiving.

## Architecture
The relevant architecture design is introduced in [RIP-33](https://docs.google.com/document/d/1AD1GkV9mqE_YFA97uVem4SmB8ZJSXiJZvzt7-K6Jons/edit#).
The queue model of MQTT needs to be based on the light message queue, For the design of the specific light message queue, please refer to the [RIP-28(LMQ)-wiki](https://github.com/apache/rocketmq/wiki/RIP-28-Light-message-queue-%28LMQ%29) of [RocketMQ](https://github.com/apache/rocketmq).

## Get Started

### Prerequisites
The queue model of MQTT needs to be based on the light message queue feature ([RIP-28](https://github.com/apache/rocketmq/pull/3694)) of RocketMQ. RocketMQ has only supported this feature since version 4.9.3. Please ensure that the installed version of RocketMQ already supports this feature.

For the quick start of light message queue, please refer to [Example_LMQ](https://github.com/apache/rocketmq/blob/develop/docs/cn/Example_LMQ.md) of RocketMQ. 
For example, set the following parameters to true in broker.conf
```
enableLmq = true
enableMultiDispatch = true
```


1. Clone
```shell
git clone https://github.com/apache/rocketmq-mqtt
```
2. Build the package
```shell
cd rocketmq-mqtt
mvn -Prelease-all -DskipTests clean install -U 
```
3. Config
```shell
cd distribution/target/
cd conf
```
Some important configuration items in the **service.conf** configuration file 

<<<<<<< HEAD
| **Config Key**        | **Instruction**          |
|-----------------------|--------------------------|
| username              | used for auth            |
| secretKey             | used for auth            |
| NAMESRV_ADDR          | specify namesrv address  |
| eventNotifyRetryTopic | notify event retry topic |
| clientRetryTopic      | client retry topic       |

And some configuration items in the**meta.conf** configuration file

| **Config Key** | **Instruction**                                                                 |
|----------------|---------------------------------------------------------------------------------|
| selfAddress    | meta cur node ip:port, e.g. 192.168.0.1:8080                                    |
| membersAddress | meta all nodes ip:port, e.g. 192.168.0.1:8080,192.168.0.2:8080,192.168.0.3:8080 |

=======
**Config Key** | **Instruction**
----- | ----  
username   |  used for auth
secretKey   | used for auth
NAMESRV_ADDR   | specify namesrv address
eventNotifyRetryTopic   | notify event retry topic
clientRetryTopic   | client retry topic
>>>>>>> 32f0dc26

4. CreateTopic

   create all first-level topics, including **eventNotifyRetryTopic** and **clientRetryTopic** in the configuration file above.
```shell
sh mqadmin updatetopic -c {cluster} -t {topic} -n {namesrv}
```
5. Initialize Meta
- Configure Gateway Node List
```shell
sh mqadmin updateKvConfig -s LMQ -k LMQ_CONNECT_NODES -v {ip1,ip2} -n {namesrv}
```
- Configure the first-level topic list
```shell
sh mqadmin updateKvConfig -s LMQ -k ALL_FIRST_TOPICS -v {topic1,topic2} -n {namesrv}
```
- Configure a list of wildcard characters under each first-level topic
```shell
sh mqadmin updateKvConfig  -s LMQ -k {topic} -v {topic/+}  -n {namesrv}
```
6. Start Process
```shell
cd bin
sh mqtt.sh start
```
### Example
The mqtt-example module has written basic usage example code, which can be used for reference

## Protocol Version
The currently supported protocol version is [MQTT 3.1.1](http://docs.oasis-open.org/mqtt/mqtt/v3.1.1/os/mqtt-v3.1.1-os.pdf), but the will and retain features are not supported yet

## Authentication
At present, an implementation based on the HmacSHA1 signature algorithm is provided by default, Refer to **AuthManagerSample**. Users can customize other implementations to meet the needs of businesses to flexibly verify resources and identities.
## Meta Persistence
At present, meta data storage and management is simply implemented through the kvconfig mechanism of namesrv by default, Refer to **MetaPersistManagerSample**. Users can customize other implementations.

## License
[Apache License, Version 2.0](http://www.apache.org/licenses/LICENSE-2.0.html) Copyright (C) Apache Software Foundation.<|MERGE_RESOLUTION|>--- conflicted
+++ resolved
@@ -41,7 +41,6 @@
 ```
 Some important configuration items in the **service.conf** configuration file 
 
-<<<<<<< HEAD
 | **Config Key**        | **Instruction**          |
 |-----------------------|--------------------------|
 | username              | used for auth            |
@@ -56,16 +55,6 @@
 |----------------|---------------------------------------------------------------------------------|
 | selfAddress    | meta cur node ip:port, e.g. 192.168.0.1:8080                                    |
 | membersAddress | meta all nodes ip:port, e.g. 192.168.0.1:8080,192.168.0.2:8080,192.168.0.3:8080 |
-
-=======
-**Config Key** | **Instruction**
------ | ----  
-username   |  used for auth
-secretKey   | used for auth
-NAMESRV_ADDR   | specify namesrv address
-eventNotifyRetryTopic   | notify event retry topic
-clientRetryTopic   | client retry topic
->>>>>>> 32f0dc26
 
 4. CreateTopic
 
