/*
 * Licensed to the Apache Software Foundation (ASF) under one or more
 * contributor license agreements.  See the NOTICE file distributed with
 * this work for additional information regarding copyright ownership.
 * The ASF licenses this file to You under the Apache License, Version 2.0
 * (the "License"); you may not use this file except in compliance with
 * the License.  You may obtain a copy of the License at
 *
 *     http://www.apache.org/licenses/LICENSE-2.0
 *
 * Unless required by applicable law or agreed to in writing, software
 * distributed under the License is distributed on an "AS IS" BASIS,
 * WITHOUT WARRANTIES OR CONDITIONS OF ANY KIND, either express or implied.
 * See the License for the specific language governing permissions and
 * limitations under the License.
 */

package org.apache.rocketmq.mqtt.meta.raft;

import com.alipay.sofa.jraft.CliService;
import com.alipay.sofa.jraft.JRaftUtils;
import com.alipay.sofa.jraft.Node;
import com.alipay.sofa.jraft.NodeManager;
import com.alipay.sofa.jraft.RaftGroupService;
import com.alipay.sofa.jraft.RaftServiceFactory;
import com.alipay.sofa.jraft.RouteTable;
import com.alipay.sofa.jraft.Status;
import com.alipay.sofa.jraft.conf.Configuration;
import com.alipay.sofa.jraft.core.CliServiceImpl;
import com.alipay.sofa.jraft.entity.PeerId;
import com.alipay.sofa.jraft.entity.Task;
import com.alipay.sofa.jraft.error.RaftError;
import com.alipay.sofa.jraft.option.CliOptions;
import com.alipay.sofa.jraft.option.NodeOptions;
import com.alipay.sofa.jraft.option.RaftOptions;
import com.alipay.sofa.jraft.rpc.InvokeCallback;
import com.alipay.sofa.jraft.rpc.RaftRpcServerFactory;
import com.alipay.sofa.jraft.rpc.RpcServer;
import com.alipay.sofa.jraft.rpc.impl.GrpcRaftRpcFactory;
import com.alipay.sofa.jraft.rpc.impl.MarshallerRegistry;
import com.alipay.sofa.jraft.rpc.impl.cli.CliClientServiceImpl;
import com.alipay.sofa.jraft.util.Endpoint;
import com.alipay.sofa.jraft.util.RpcFactoryHelper;
import com.google.protobuf.Message;
import org.apache.commons.io.FileUtils;
import org.apache.rocketmq.common.ThreadFactoryImpl;
import org.apache.rocketmq.mqtt.common.model.consistency.ReadRequest;
import org.apache.rocketmq.mqtt.common.model.consistency.Response;
import org.apache.rocketmq.mqtt.common.model.consistency.WriteRequest;
import org.apache.rocketmq.mqtt.meta.config.MetaConf;
import org.apache.rocketmq.mqtt.meta.raft.processor.CounterStateProcessor;
import org.apache.rocketmq.mqtt.meta.raft.processor.MqttReadRpcProcessor;
import org.apache.rocketmq.mqtt.meta.raft.processor.MqttWriteRpcProcessor;
import org.apache.rocketmq.mqtt.meta.raft.processor.RetainedMsgStateProcess;
import org.apache.rocketmq.mqtt.meta.raft.processor.StateProcessor;
import org.slf4j.Logger;
import org.slf4j.LoggerFactory;
import org.springframework.stereotype.Service;

import javax.annotation.PostConstruct;
import javax.annotation.Resource;
import java.io.File;
import java.nio.ByteBuffer;
import java.util.ArrayList;
import java.util.Collection;
import java.util.Collections;
import java.util.List;
import java.util.Map;
import java.util.HashSet;
import java.util.Objects;
import java.util.concurrent.ConcurrentHashMap;
import java.util.concurrent.Executor;
import java.util.concurrent.ExecutorService;
import java.util.concurrent.ThreadPoolExecutor;
import java.util.concurrent.TimeUnit;
import java.util.concurrent.LinkedBlockingQueue;

@Service
public class MqttRaftServer {
    private static final Logger LOGGER = LoggerFactory.getLogger(MqttRaftServer.class);

    private static final String GROUP_SEQ_NUM_SPLIT = "%";
    @Resource
    private MetaConf metaConf;

    private static ExecutorService raftExecutor;
    private static ExecutorService requestExecutor;


    private PeerId localPeerId;
    private NodeOptions nodeOptions;
    private Configuration initConf;
    private RpcServer rpcServer;

    private CliClientServiceImpl cliClientService;

    private CliService cliService;
    private Map<String, List<RaftGroupHolder>> multiRaftGroup = new ConcurrentHashMap<>();
    private Collection<StateProcessor> stateProcessors = Collections.synchronizedSet(new HashSet<>());

    @PostConstruct
    void init() {
        raftExecutor = new ThreadPoolExecutor(
                8,
                16,
                1,
                TimeUnit.MINUTES,
                new LinkedBlockingQueue<>(10000),
                new ThreadFactoryImpl("RaftExecutor_"));
        requestExecutor = new ThreadPoolExecutor(
                8,
                16,
                1,
                TimeUnit.MINUTES,
                new LinkedBlockingQueue<>(10000),
                new ThreadFactoryImpl("requestExecutor_"));

        localPeerId = PeerId.parsePeer(metaConf.getSelfAddress());
        nodeOptions = new NodeOptions();

        nodeOptions.setSharedElectionTimer(true);
        nodeOptions.setSharedVoteTimer(true);
        nodeOptions.setSharedStepDownTimer(true);
        nodeOptions.setSharedSnapshotTimer(true);
        nodeOptions.setElectionTimeoutMs(metaConf.getElectionTimeoutMs());
        nodeOptions.setEnableMetrics(true);
        nodeOptions.setSnapshotIntervalSecs(metaConf.getSnapshotIntervalSecs());

        // Jraft implements parameter configuration internally. If you need to optimize, refer to https://www.sofastack.tech/projects/sofa-jraft/jraft-user-guide/
        RaftOptions raftOptions = new RaftOptions();
        nodeOptions.setRaftOptions(raftOptions);

        initConf = JRaftUtils.getConfiguration(metaConf.getMembersAddress());
        nodeOptions.setInitialConf(initConf);

        for (PeerId peerId : initConf.getPeers()) {
            NodeManager.getInstance().addAddress(peerId.getEndpoint());
        }

        rpcServer = createRpcServer(this, localPeerId);
        if (!this.rpcServer.init(null)) {
            LOGGER.error("Fail to init [BaseRpcServer].");
            throw new RuntimeException("Fail to init [BaseRpcServer].");
        }

        CliOptions cliOptions = new CliOptions();
        this.cliService = RaftServiceFactory.createAndInitCliService(cliOptions);
        this.cliClientService = (CliClientServiceImpl) ((CliServiceImpl) this.cliService).getCliClientService();

        registerStateProcessor(new CounterStateProcessor());
        registerStateProcessor(new RetainedMsgStateProcess());  //add retained msg porcessor
        start();
    }

    public RpcServer createRpcServer(MqttRaftServer server, PeerId peerId) {
        GrpcRaftRpcFactory raftRpcFactory = (GrpcRaftRpcFactory) RpcFactoryHelper.rpcFactory();
        raftRpcFactory.registerProtobufSerializer(WriteRequest.class.getName(), WriteRequest.getDefaultInstance());
        raftRpcFactory.registerProtobufSerializer(ReadRequest.class.getName(), ReadRequest.getDefaultInstance());
        raftRpcFactory.registerProtobufSerializer(Response.class.getName(), Response.getDefaultInstance());

        MarshallerRegistry registry = raftRpcFactory.getMarshallerRegistry();
        registry.registerResponseInstance(WriteRequest.class.getName(), Response.getDefaultInstance());
        registry.registerResponseInstance(ReadRequest.class.getName(), Response.getDefaultInstance());

        final RpcServer rpcServer = raftRpcFactory.createRpcServer(peerId.getEndpoint());
        RaftRpcServerFactory.addRaftRequestProcessors(rpcServer, raftExecutor, requestExecutor);

        rpcServer.registerProcessor(new MqttWriteRpcProcessor(server));
        rpcServer.registerProcessor(new MqttReadRpcProcessor(server));

        return rpcServer;
    }

    public void registerStateProcessor(StateProcessor processor) {
        stateProcessors.add(processor);
    }

    public void start() {

        int eachProcessRaftGroupNum = metaConf.getRaftGroupNum();
        for (StateProcessor processor : stateProcessors) {

            List<RaftGroupHolder> raftGroupHolderList = multiRaftGroup.get(processor.groupCategory());
            if (raftGroupHolderList == null) {
                raftGroupHolderList = new ArrayList<>();
                List<RaftGroupHolder> raftGroupHolderListOld = multiRaftGroup.putIfAbsent(processor.groupCategory(), raftGroupHolderList);
                if (raftGroupHolderListOld != null) {
                    raftGroupHolderList = raftGroupHolderListOld;
                }
            }

            for (int i = 0; i < eachProcessRaftGroupNum; ++i) {
                String groupIdentity = wrapGroupName(processor.groupCategory(), i);

                Configuration groupConfiguration = initConf.copy();
                // LogUri RaftMetaUri SnapshotUri will not be copy, so need to be set
                NodeOptions groupNodeOption = nodeOptions.copy();
                initStoreUri(groupIdentity, groupNodeOption);

                MqttStateMachine groupMqttStateMachine = new MqttStateMachine(this, processor, groupIdentity);
                groupNodeOption.setFsm(groupMqttStateMachine);
                groupNodeOption.setInitialConf(groupConfiguration);

                // to-do: snapshot
                int doSnapshotInterval = 0;
                groupNodeOption.setSnapshotIntervalSecs(doSnapshotInterval);

                // create raft group
                RaftGroupService raftGroupService = new RaftGroupService(groupIdentity, localPeerId, groupNodeOption, rpcServer, true);

                // start node
                Node node = raftGroupService.start(false);
                groupMqttStateMachine.setNode(node);
                RouteTable.getInstance().updateConfiguration(groupIdentity, groupConfiguration);

                // to-do : a new node start, it can be added to this group, without restart running server. maybe need refresh route tables
                // add to multiRaftGroup
                raftGroupHolderList.add(new RaftGroupHolder(raftGroupService, groupMqttStateMachine, node));

                LOGGER.info("create raft group, groupIdentity: {}", groupIdentity);
            }
        }
    }

    private void initStoreUri(String groupIdentity, NodeOptions nodeOptions) {
        String dataPath = metaConf.getRaftDataPath();

        String logUri = dataPath + File.separator + groupIdentity + File.separator + "log";
        String raftMetaUri = dataPath + File.separator + groupIdentity + File.separator + "raft_meta";
        String snapshotUri = dataPath + File.separator + groupIdentity + File.separator + "snapshot";

        try {
            FileUtils.forceMkdir(new File(logUri));
            FileUtils.forceMkdir(new File(raftMetaUri));
            FileUtils.forceMkdir(new File(snapshotUri));
        } catch (Exception e) {
            LOGGER.error("create dir for raft store uri error, e:{}", e.toString());
            throw new RuntimeException(e);
        }

        nodeOptions.setLogUri(logUri);
        nodeOptions.setRaftMetaUri(raftMetaUri);
        nodeOptions.setSnapshotUri(snapshotUri);
    }

    private String wrapGroupName(String category, int seq) {
        return category + GROUP_SEQ_NUM_SPLIT + seq;
    }

    public RaftGroupHolder getRaftGroupHolder(String groupId) throws Exception {
<<<<<<< HEAD
        String[] groupParam = groupId.split("-");
=======
        String[] groupParam = groupId.split(GROUP_SEQ_NUM_SPLIT);
>>>>>>> af50ca04
        if (groupParam.length != 2) {
            throw new Exception("Fail to get RaftGroupHolder");
        }

        return multiRaftGroup.get(groupParam[0]).get(Integer.parseInt(groupParam[1]));
    }

    public void applyOperation(Node node, Message data, FailoverClosure closure) {
        final Task task = new Task();
        MqttClosure mqttClosure = new MqttClosure(data, status -> {
            MqttClosure.MqttStatus mqttStatus = (MqttClosure.MqttStatus) status;
            closure.setThrowable(mqttStatus.getThrowable());
            closure.setResponse(mqttStatus.getResponse());
            closure.run(mqttStatus);
        });

        task.setData(ByteBuffer.wrap(data.toByteArray()));
        task.setDone(mqttClosure);
        node.apply(task);
    }

    protected PeerId getLeader(final String raftGroupId) {
        return RouteTable.getInstance().selectLeader(raftGroupId);
    }

    public void invokeToLeader(final String group, final Message request, final int timeoutMillis,
                               FailoverClosure closure) {
        try {
            final PeerId peerId = getLeader(group);
            final Endpoint leaderIp = peerId.getEndpoint();
            cliClientService.getRpcClient().invokeAsync(leaderIp, request, new InvokeCallback() {
                @Override
                public void complete(Object o, Throwable ex) {
                    if (Objects.nonNull(ex)) {
                        closure.setThrowable(ex);
                        closure.run(new Status(RaftError.UNKNOWN, ex.getMessage()));
                        return;
                    }
                    if (!((Response) o).getSuccess()) {
                        closure.setThrowable(new IllegalStateException(((Response) o).getErrMsg()));
                        closure.run(new Status(RaftError.UNKNOWN, ((Response) o).getErrMsg()));
                        return;
                    }
                    closure.setResponse((Response) o);
                    closure.run(Status.OK());
                }

                @Override
                public Executor executor() {
                    return requestExecutor;
                }
            }, timeoutMillis);
        } catch (Exception e) {
            closure.setThrowable(e);
            closure.run(new Status(RaftError.UNKNOWN, e.toString()));
        }
    }
}<|MERGE_RESOLUTION|>--- conflicted
+++ resolved
@@ -248,11 +248,9 @@
     }
 
     public RaftGroupHolder getRaftGroupHolder(String groupId) throws Exception {
-<<<<<<< HEAD
-        String[] groupParam = groupId.split("-");
-=======
+
         String[] groupParam = groupId.split(GROUP_SEQ_NUM_SPLIT);
->>>>>>> af50ca04
+
         if (groupParam.length != 2) {
             throw new Exception("Fail to get RaftGroupHolder");
         }
