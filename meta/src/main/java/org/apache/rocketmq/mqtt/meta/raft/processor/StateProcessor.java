--- conflicted
+++ resolved
@@ -22,10 +22,7 @@
 import org.apache.rocketmq.mqtt.common.model.consistency.ReadRequest;
 import org.apache.rocketmq.mqtt.common.model.consistency.Response;
 import org.apache.rocketmq.mqtt.common.model.consistency.WriteRequest;
-<<<<<<< HEAD
 
-=======
->>>>>>> 9b1f8d1b
 
 import java.util.function.BiConsumer;
 
@@ -50,10 +47,6 @@
      */
     public abstract Response onWriteRequest(WriteRequest log);
 
-<<<<<<< HEAD
-
-=======
->>>>>>> 9b1f8d1b
     /**
      * Save the state machine snapshot
      *
