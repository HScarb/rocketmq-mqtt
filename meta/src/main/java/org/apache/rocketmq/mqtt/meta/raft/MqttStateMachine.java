--- conflicted
+++ resolved
@@ -30,10 +30,7 @@
 import org.apache.rocketmq.mqtt.common.model.consistency.Response;
 import org.apache.rocketmq.mqtt.common.model.consistency.WriteRequest;
 import org.apache.rocketmq.mqtt.meta.raft.processor.StateProcessor;
-<<<<<<< HEAD
 
-=======
->>>>>>> 9b1f8d1b
 import org.slf4j.Logger;
 import org.slf4j.LoggerFactory;
 
@@ -60,18 +57,12 @@
 
     private volatile String leaderIp = "unknown";
 
-<<<<<<< HEAD
 
-=======
->>>>>>> 9b1f8d1b
     public MqttStateMachine(MqttRaftServer server, StateProcessor processor, String groupId) {
         this.server = server;
         this.processor = processor;
         this.groupId = groupId;
-<<<<<<< HEAD
 
-=======
->>>>>>> 9b1f8d1b
     }
 
     @Override
