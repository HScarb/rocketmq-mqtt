/*
 * Licensed to the Apache Software Foundation (ASF) under one or more
 * contributor license agreements.  See the NOTICE file distributed with
 * this work for additional information regarding copyright ownership.
 * The ASF licenses this file to You under the Apache License, Version 2.0
 * (the "License"); you may not use this file except in compliance with
 * the License.  You may obtain a copy of the License at
 *
 *     http://www.apache.org/licenses/LICENSE-2.0
 *
 * Unless required by applicable law or agreed to in writing, software
 * distributed under the License is distributed on an "AS IS" BASIS,
 * WITHOUT WARRANTIES OR CONDITIONS OF ANY KIND, either express or implied.
 * See the License for the specific language governing permissions and
 * limitations under the License.
 */

package org.apache.rocketmq.mqtt.cs.session.infly;

import io.netty.channel.Channel;
import io.netty.channel.ChannelFuture;
import io.netty.channel.ChannelFutureListener;
import org.apache.commons.lang3.StringUtils;
import org.apache.rocketmq.mqtt.common.model.Message;
import org.apache.rocketmq.mqtt.common.model.Queue;
import org.apache.rocketmq.mqtt.common.model.Subscription;
import org.apache.rocketmq.mqtt.common.util.TopicUtils;
import org.apache.rocketmq.mqtt.cs.channel.ChannelInfo;
import org.apache.rocketmq.mqtt.cs.config.ConnectConf;
import org.apache.rocketmq.mqtt.cs.protocol.mqtt.facotry.MqttMessageFactory;
import org.apache.rocketmq.mqtt.cs.session.Session;
import org.slf4j.Logger;
import org.slf4j.LoggerFactory;
import org.springframework.stereotype.Component;

import javax.annotation.Resource;
import java.util.List;

import static java.lang.Math.min;


@Component
public class PushAction {
    private static Logger logger = LoggerFactory.getLogger(PushAction.class);

    @Resource
    private MqttMsgId mqttMsgId;

    @Resource
    private RetryDriver retryDriver;

    @Resource
    private InFlyCache inFlyCache;

    @Resource
    private ConnectConf connectConf;


    public void messageArrive(Session session, Subscription subscription, Queue queue) {
        if (session == null) {
            return;
        }
        if (!connectConf.isOrder()) {
            List<Message> list = session.pendMessageList(subscription, queue);
            if (list != null && !list.isEmpty()) {
                for (Message message : list) {
                    message.setAck(0);
                    push(message, subscription, session, queue);
                }
            }
            return;
        }
        if (retryDriver.needRetryBefore(subscription, queue, session)) {
            return;
        }
        Message message = session.nextSendMessageByOrder(subscription, queue);
        if (message != null) {
            push(message, subscription, session, queue);
        }
    }

    public void push(Message message, Subscription subscription, Session session, Queue queue) {
        String clientId = session.getClientId();
        int mqttId = mqttMsgId.nextId(clientId);
        inFlyCache.getPendingDownCache().put(session.getChannelId(), mqttId, subscription, queue, message);
        try {
            if (session.isClean()) {
                if (message.getStoreTimestamp() > 0 &&
                    message.getStoreTimestamp() < session.getStartTime()) {
                    logger.warn("old msg:{},{},{},{}", session.getClientId(), message.getMsgId(),
                        message.getStoreTimestamp(), session.getStartTime());
                    rollNext(session, mqttId);
                    return;
                }
            }
        } catch (Exception e) {
            logger.error("", e);
        }

        //deal with message with empty payload
        String msgPayLoad = new String(message.getPayload());
        if (msgPayLoad.equals(MessageUtil.EMPTYSTRING) && message.isEmpty()) {
            message.setPayload("".getBytes());
        }

        int qos = subscription.getQos();
        if (subscription.isP2p() && message.qos() != null) {
            qos = message.qos();
        }
        if (qos == 0) {
            write(session, message, mqttId, 0, subscription);
            rollNextByAck(session, mqttId);
        } else {
            retryDriver.mountPublish(mqttId, message, subscription.getQos(), ChannelInfo.getId(session.getChannel()), subscription);
            write(session, message, mqttId, qos, subscription);
        }
    }

    public void _sendMessage(Session session, String clientId, Subscription subscription, Message message) {

        String payLoad = new String(message.getPayload());
        if (payLoad.equals(MessageUtil.EMPTYSTRING) && message.isEmpty()) {
            return;
        }

        int mqttId = mqttMsgId.nextId(clientId);
        int qos = min(subscription.getQos(), message.qos());
        if (qos == 0) {
            write(session, message, mqttId, 0, subscription);
            rollNextByAck(session, mqttId);
        } else {
            retryDriver.mountPublish(mqttId, message, subscription.getQos(), ChannelInfo.getId(session.getChannel()), subscription);
            write(session, message, mqttId, qos, subscription);
        }
    }


    public void write(Session session, Message message, int mqttId, int qos, Subscription subscription) {
        Channel channel = session.getChannel();
        String owner = ChannelInfo.getOwner(channel);
        String clientId = session.getClientId();
        String topicName = message.getOriginTopic();
        String mqttRealTopic = message.getUserProperty(Message.extPropertyMqttRealTopic);
        boolean retained = message.isRetained();
        if (StringUtils.isNotBlank(mqttRealTopic)) {
            topicName = mqttRealTopic;
        }
        if (StringUtils.isBlank(topicName)) {
            topicName = message.getFirstTopic();
        }
        boolean isP2P = TopicUtils.isP2P(TopicUtils.decode(topicName).getSecondTopic());
        if (!channel.isWritable()) {
            logger.error("UnWritable:{}", clientId);
            return;
        }
<<<<<<< HEAD
        Object data = MessageUtil.toMqttMessage(topicName, message.getPayload(), qos, mqttId, retained);
=======
        Object data = MqttMessageFactory.buildPublishMessage(topicName, message.getPayload(), qos, mqttId);
>>>>>>> e754f3d2
        ChannelFuture writeFuture = session.getChannel().writeAndFlush(data);
        int bodySize = message.getPayload() != null ? message.getPayload().length : 0;
        writeFuture.addListener((ChannelFutureListener) future -> {
            if (subscription.isRetry()) {
                message.setRetry(message.getRetry() + 1);
                logger.warn("retryPush:{},{},{}", session.getClientId(), message.getMsgId(), message.getRetry());
            }
        });
    }

    public void rollNextByAck(Session session, int mqttId) {
        if (session == null) {
            return;
        }
        mqttMsgId.releaseId(mqttId, session.getClientId());
        InFlyCache.PendingDown pendingDown = inFlyCache.getPendingDownCache().get(session.getChannelId(), mqttId);
        if (pendingDown == null) {
            return;
        }
        rollNext(session, mqttId);
    }

    public void rollNext(Session session, int mqttId) {
        if (session == null) {
            return;
        }
        mqttMsgId.releaseId(mqttId, session.getClientId());
        InFlyCache.PendingDown pendingDown = inFlyCache.getPendingDownCache().remove(session.getChannelId(), mqttId);
        if (pendingDown == null) {
            return;
        }
        _rollNext(session, pendingDown);
    }

    public void rollNextNoWaitRetry(Session session, int mqttId) {
        if (session == null || session.isDestroyed()) {
            return;
        }
        InFlyCache.PendingDown pendingDown = inFlyCache.getPendingDownCache().get(session.getChannelId(), mqttId);
        if (pendingDown == null) {
            return;
        }
        _rollNext(session, pendingDown);
    }

    public void _rollNext(Session session, InFlyCache.PendingDown pendingDown) {
        Subscription subscription = pendingDown.getSubscription();
        Queue pendingQueue = pendingDown.getQueue();
        long pendingDownSeqId = pendingDown.getSeqId();

        if (!connectConf.isOrder()) {
            session.ack(subscription, pendingQueue, pendingDownSeqId);
            return;
        }

        Message nextSendOne = session.rollNext(subscription, pendingQueue, pendingDownSeqId);
        if (nextSendOne != null) {
            push(nextSendOne, subscription, session, pendingQueue);
        }
    }

}<|MERGE_RESOLUTION|>--- conflicted
+++ resolved
@@ -153,11 +153,9 @@
             logger.error("UnWritable:{}", clientId);
             return;
         }
-<<<<<<< HEAD
-        Object data = MessageUtil.toMqttMessage(topicName, message.getPayload(), qos, mqttId, retained);
-=======
+
         Object data = MqttMessageFactory.buildPublishMessage(topicName, message.getPayload(), qos, mqttId);
->>>>>>> e754f3d2
+
         ChannelFuture writeFuture = session.getChannel().writeAndFlush(data);
         int bodySize = message.getPayload() != null ? message.getPayload().length : 0;
         writeFuture.addListener((ChannelFutureListener) future -> {
