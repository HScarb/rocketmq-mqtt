--- conflicted
+++ resolved
@@ -79,7 +79,6 @@
     private void start() {
         int port = connectConf.getMqttPort();
         serverBootstrap
-<<<<<<< HEAD
             .group(new NioEventLoopGroup(connectConf.getNettySelectorThreadNum()), new NioEventLoopGroup(connectConf.getNettyWorkerThreadNum()))
             .channel(NioServerSocketChannel.class)
             .option(ChannelOption.SO_BACKLOG, 8 * 1024)
@@ -97,25 +96,6 @@
                     pipeline.addLast("dispatcher", mqttPacketDispatcher);
                 }
             });
-=======
-                .group(new NioEventLoopGroup(connectConf.getNettySelectThreadNum()), new NioEventLoopGroup(connectConf.getNettyWorkerThreadNum()))
-                .channel(NioServerSocketChannel.class)
-                .option(ChannelOption.SO_BACKLOG, 8 * 1024)
-                .childOption(ChannelOption.ALLOCATOR, PooledByteBufAllocator.DEFAULT)
-                .childOption(ChannelOption.WRITE_BUFFER_WATER_MARK,new WriteBufferWaterMark(connectConf.getLowWater(), connectConf.getHighWater()))
-                .childOption(ChannelOption.TCP_NODELAY, true)
-                .localAddress(new InetSocketAddress(port))
-                .childHandler(new ChannelInitializer<SocketChannel>() {
-                    @Override
-                    public void initChannel(SocketChannel ch) throws Exception {
-                        ChannelPipeline pipeline = ch.pipeline();
-                        pipeline.addLast("connectHandler", connectHandler);
-                        pipeline.addLast("decoder", new MqttDecoder(connectConf.getMaxPacketSizeInByte()));
-                        pipeline.addLast("encoder", MqttEncoder.INSTANCE);
-                        pipeline.addLast("dispatcher", mqttPacketDispatcher);
-                    }
-                });
->>>>>>> 0d6c0f8c
         serverBootstrap.bind();
         logger.warn("start mqtt server , port:{}", port);
     }
@@ -152,7 +132,6 @@
     private void startWs() {
         int port = connectConf.getMqttWsPort();
         wsServerBootstrap
-<<<<<<< HEAD
             .group(new NioEventLoopGroup(connectConf.getNettySelectorThreadNum()), new NioEventLoopGroup(connectConf.getNettyWorkerThreadNum()))
             .channel(NioServerSocketChannel.class)
             .option(ChannelOption.SO_BACKLOG, 8 * 1024)
@@ -176,31 +155,6 @@
                     pipeline.addLast("dispatcher", mqttPacketDispatcher);
                 }
             });
-=======
-                .group(new NioEventLoopGroup(connectConf.getNettySelectThreadNum()), new NioEventLoopGroup(connectConf.getNettyWorkerThreadNum()))
-                .channel(NioServerSocketChannel.class)
-                .option(ChannelOption.SO_BACKLOG, 8 * 1024)
-                .option(ChannelOption.SO_KEEPALIVE, true)
-                .childOption(ChannelOption.ALLOCATOR, PooledByteBufAllocator.DEFAULT)
-                .childOption(ChannelOption.WRITE_BUFFER_WATER_MARK,new WriteBufferWaterMark(connectConf.getLowWater(), connectConf.getHighWater()))
-                .childOption(ChannelOption.TCP_NODELAY, true)
-                .localAddress(new InetSocketAddress(port))
-                .childHandler(new ChannelInitializer<SocketChannel>() {
-                    @Override
-                    public void initChannel(SocketChannel ch) throws Exception {
-                        ChannelPipeline pipeline = ch.pipeline();
-                        pipeline.addLast("connectHandler", connectHandler);
-                        pipeline.addLast("http-codec", new HttpServerCodec(1024, 32 * 1024, connectConf.getMaxPacketSizeInByte() * 2, true));
-                        pipeline.addLast("aggregator", new HttpObjectAggregator(connectConf.getMaxPacketSizeInByte() * 2));
-                        pipeline.addLast("http-chunked", new ChunkedWriteHandler());
-                        pipeline.addLast("websocket-handler", webSocketServerHandler);
-                        pipeline.addLast("websocket-encoder", new WebSocketEncoder());
-                        pipeline.addLast("decoder", new MqttDecoder(connectConf.getMaxPacketSizeInByte()));
-                        pipeline.addLast("encoder", MqttEncoder.INSTANCE);
-                        pipeline.addLast("dispatcher", mqttPacketDispatcher);
-                    }
-                });
->>>>>>> 0d6c0f8c
         wsServerBootstrap.bind();
         logger.warn("start mqtt ws server , port:{}", port);
     }
